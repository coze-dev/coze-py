from typing import Any, Dict, List, Optional

from cozepy.chat import Message
from cozepy.model import AsyncNumberPaged, CozeModel, HTTPRequest, NumberPaged
from cozepy.request import Requester
from cozepy.util import remove_url_trailing_slash


class Conversation(CozeModel):
    id: str
    created_at: int
    meta_data: Dict[str, str]
    # section_id is used to distinguish the context sections of the session history. The same section is one context.
    last_section_id: str
    name: Optional[str] = None
    updated_at: Optional[int] = None
    creator_id: Optional[str] = None
    connector_id: Optional[str] = None


class Section(CozeModel):
    id: str
    conversation_id: str


class _PrivateListConversationResp(CozeModel):
    has_more: bool
    conversations: List[Conversation]

    def get_total(self) -> Optional[int]:
        return None

    def get_has_more(self) -> Optional[bool]:
        return self.has_more

    def get_items(self) -> List[Conversation]:
        return self.conversations


class ConversationsClient(object):
    def __init__(self, base_url: str, requester: Requester):
        self._base_url = remove_url_trailing_slash(base_url)
        self._requester = requester
        self._messages = None

    def create(
        self,
        *,
        messages: Optional[List[Message]] = None,
        bot_id: Optional[str] = None,
        meta_data: Optional[Dict[str, str]] = None,
    ) -> Conversation:
        """
        Create a conversation.
        Conversation is an interaction between a bot and a user, including one or more messages.

        docs en: https://www.coze.com/docs/developer_guides/create_conversation
        docs zh: https://www.coze.cn/docs/developer_guides/create_conversation

        :param messages: Messages in the conversation. For more information, see EnterMessage object.
        :param bot_id: Bind and isolate conversation on different bots.
        :param meta_data: Additional information when creating a message, and this additional information will also be
        returned when retrieving messages.
        :return: Conversation object
        """
        url = f"{self._base_url}/v1/conversation/create"
        body: Dict[str, Any] = {
            "messages": [i.model_dump() for i in messages] if messages and len(messages) > 0 else [],
            "meta_data": meta_data,
        }
        if bot_id:
            body["bot_id"] = bot_id
        return self._requester.request("post", url, False, Conversation, body=body)

    def list(
        self,
        *,
        bot_id: str,
        page_num: int = 1,
        page_size: int = 50,
    ):
        url = f"{self._base_url}/v1/conversations"

        def request_maker(i_page_num: int, i_page_size: int) -> HTTPRequest:
            return self._requester.make_request(
                "GET",
                url,
                params={
                    "bot_id": bot_id,
                    "page_num": i_page_num,
                    "page_size": i_page_size,
                },
                cast=_PrivateListConversationResp,
                stream=False,
            )

        return NumberPaged(
            page_num=page_num,
            page_size=page_size,
            requestor=self._requester,
            request_maker=request_maker,
        )

    def retrieve(self, *, conversation_id: str) -> Conversation:
        """
        Get the information of specific conversation.

        docs en: https://www.coze.com/docs/developer_guides/retrieve_conversation
        docs cn: https://www.coze.cn/docs/developer_guides/retrieve_conversation

        :param conversation_id: The ID of the conversation.
        :return: Conversation object
        """
        url = f"{self._base_url}/v1/conversation/retrieve"
        params = {
            "conversation_id": conversation_id,
        }
        return self._requester.request("get", url, False, Conversation, params=params)

    def clear(self, *, conversation_id: str) -> Section:
        """
<<<<<<< HEAD
        清空指定对话的内容。
        清空后对话仍然存在，但其中的消息内容会被清除。

        :param conversation_id: 对话ID
=======
        清空会话内容。
        清空指定会话的所有消息内容，但保留会话本身。

        :param conversation_id: 会话ID
>>>>>>> d2a96451
        :return: Section对象
        """
        url = f"{self._base_url}/v1/conversations/{conversation_id}/clear"
        return self._requester.request("post", url, False, Section)

<<<<<<< HEAD
    def delete(self, *, conversation_id: str) -> bool:
        """
        删除指定的对话。
        删除后对话及其中的所有消息都将被永久删除，无法恢复。

        docs cn: https://www.coze.cn/docs/developer_guides/delete_conversation

        :param conversation_id: 要删除的对话ID
        :return: 删除成功返回True，失败则抛出异常
        """
        url = f"{self._base_url}/v1/conversations/{conversation_id}"
        self._requester.request("delete", url, False, None)
        return True
=======
    def update(self, *, conversation_id: str, name: Optional[str] = None) -> Conversation:
        """
        更新会话信息。
        更新指定会话的名称，便于识别与管理。

        docs: https://www.coze.cn/docs/developer_guides/edit_conversation

        :param conversation_id: 会话ID
        :param name: 新的会话名称，最多100个字符
        :return: 更新后的Conversation对象
        """
        url = f"{self._base_url}/v1/conversations/{conversation_id}"
        body = {"name": name}
        return self._requester.request("put", url, False, Conversation, body=body)
>>>>>>> d2a96451

    @property
    def messages(self):
        if not self._messages:
            from .message import MessagesClient

            self._messages = MessagesClient(self._base_url, self._requester)
        return self._messages


class AsyncConversationsClient(object):
    def __init__(self, base_url: str, requester: Requester):
        self._base_url = remove_url_trailing_slash(base_url)
        self._requester = requester
        self._messages = None

    async def create(
        self,
        *,
        messages: Optional[List[Message]] = None,
        bot_id: Optional[str] = None,
        meta_data: Optional[Dict[str, str]] = None,
    ) -> Conversation:
        """
        Create a conversation.
        Conversation is an interaction between a bot and a user, including one or more messages.

        docs en: https://www.coze.com/docs/developer_guides/create_conversation
        docs zh: https://www.coze.cn/docs/developer_guides/create_conversation

        :param messages: Messages in the conversation. For more information, see EnterMessage object.
        :param bot_id: Bind and isolate conversation on different bots.
        :param meta_data: Additional information when creating a message, and this additional information will also be
        returned when retrieving messages.
        :return: Conversation object
        """
        url = f"{self._base_url}/v1/conversation/create"
        body: Dict[str, Any] = {
            "messages": [i.model_dump() for i in messages] if messages and len(messages) > 0 else [],
            "meta_data": meta_data,
        }
        if bot_id:
            body["bot_id"] = bot_id
        return await self._requester.arequest("post", url, False, Conversation, body=body)

    async def list(
        self,
        *,
        bot_id: str,
        page_num: int = 1,
        page_size: int = 50,
    ):
        url = f"{self._base_url}/v1/conversations"

        async def request_maker(i_page_num: int, i_page_size: int) -> HTTPRequest:
            return await self._requester.amake_request(
                "GET",
                url,
                params={
                    "bot_id": bot_id,
                    "page_num": i_page_num,
                    "page_size": i_page_size,
                },
                cast=_PrivateListConversationResp,
                stream=False,
            )

        return await AsyncNumberPaged.build(
            page_num=page_num,
            page_size=page_size,
            requestor=self._requester,
            request_maker=request_maker,
        )

    async def retrieve(self, *, conversation_id: str) -> Conversation:
        """
        Get the information of specific conversation.

        docs en: https://www.coze.com/docs/developer_guides/retrieve_conversation
        docs cn: https://www.coze.cn/docs/developer_guides/retrieve_conversation

        :param conversation_id: The ID of the conversation.
        :return: Conversation object
        """
        url = f"{self._base_url}/v1/conversation/retrieve"
        params = {
            "conversation_id": conversation_id,
        }
        return await self._requester.arequest("get", url, False, Conversation, params=params)

    async def clear(self, *, conversation_id: str) -> Section:
        """
<<<<<<< HEAD
        清空指定对话的内容。
        清空后对话仍然存在，但其中的消息内容会被清除。

        :param conversation_id: 对话ID
=======
        清空会话内容。
        清空指定会话的所有消息内容，但保留会话本身。

        :param conversation_id: 会话ID
>>>>>>> d2a96451
        :return: Section对象
        """
        url = f"{self._base_url}/v1/conversations/{conversation_id}/clear"
        return await self._requester.arequest("post", url, False, Section)

<<<<<<< HEAD
    async def delete(self, *, conversation_id: str) -> bool:
        """
        删除指定的对话。
        删除后对话及其中的所有消息都将被永久删除，无法恢复。

        docs cn: https://www.coze.cn/docs/developer_guides/delete_conversation

        :param conversation_id: 要删除的对话ID
        :return: 删除成功返回True，失败则抛出异常
        """
        url = f"{self._base_url}/v1/conversations/{conversation_id}"
        await self._requester.arequest("delete", url, False, None)
        return True
=======
    async def update(self, *, conversation_id: str, name: Optional[str] = None) -> Conversation:
        """
        更新会话信息。
        更新指定会话的名称，便于识别与管理。

        docs: https://www.coze.cn/docs/developer_guides/edit_conversation

        :param conversation_id: 会话ID
        :param name: 新的会话名称，最多100个字符
        :return: 更新后的Conversation对象
        """
        url = f"{self._base_url}/v1/conversations/{conversation_id}"
        body = {"name": name}
        return await self._requester.arequest("put", url, False, Conversation, body=body)
>>>>>>> d2a96451

    @property
    def messages(self):
        if not self._messages:
            from .message import AsyncMessagesClient

            self._messages = AsyncMessagesClient(self._base_url, self._requester)
        return self._messages<|MERGE_RESOLUTION|>--- conflicted
+++ resolved
@@ -21,6 +21,13 @@
 class Section(CozeModel):
     id: str
     conversation_id: str
+
+
+class DeleteConversationResp(CozeModel):
+    """
+    删除会话的响应结构体
+    不包含任何字段，仅用于表示操作成功
+    """
 
 
 class _PrivateListConversationResp(CozeModel):
@@ -119,37 +126,15 @@
 
     def clear(self, *, conversation_id: str) -> Section:
         """
-<<<<<<< HEAD
-        清空指定对话的内容。
-        清空后对话仍然存在，但其中的消息内容会被清除。
-
-        :param conversation_id: 对话ID
-=======
         清空会话内容。
         清空指定会话的所有消息内容，但保留会话本身。
 
         :param conversation_id: 会话ID
->>>>>>> d2a96451
         :return: Section对象
         """
         url = f"{self._base_url}/v1/conversations/{conversation_id}/clear"
         return self._requester.request("post", url, False, Section)
 
-<<<<<<< HEAD
-    def delete(self, *, conversation_id: str) -> bool:
-        """
-        删除指定的对话。
-        删除后对话及其中的所有消息都将被永久删除，无法恢复。
-
-        docs cn: https://www.coze.cn/docs/developer_guides/delete_conversation
-
-        :param conversation_id: 要删除的对话ID
-        :return: 删除成功返回True，失败则抛出异常
-        """
-        url = f"{self._base_url}/v1/conversations/{conversation_id}"
-        self._requester.request("delete", url, False, None)
-        return True
-=======
     def update(self, *, conversation_id: str, name: Optional[str] = None) -> Conversation:
         """
         更新会话信息。
@@ -164,7 +149,19 @@
         url = f"{self._base_url}/v1/conversations/{conversation_id}"
         body = {"name": name}
         return self._requester.request("put", url, False, Conversation, body=body)
->>>>>>> d2a96451
+
+    def delete(self, *, conversation_id: str) -> DeleteConversationResp:
+        """
+        删除指定的会话。
+        删除后会话及其中的所有消息都将被永久删除，无法恢复。
+
+        docs: https://www.coze.cn/docs/developer_guides/delete_conversation
+
+        :param conversation_id: 要删除的会话ID
+        :return: DeleteConversationResp对象表示删除成功
+        """
+        url = f"{self._base_url}/v1/conversations/{conversation_id}"
+        return self._requester.request("delete", url, False, DeleteConversationResp)
 
     @property
     def messages(self):
@@ -257,37 +254,15 @@
 
     async def clear(self, *, conversation_id: str) -> Section:
         """
-<<<<<<< HEAD
-        清空指定对话的内容。
-        清空后对话仍然存在，但其中的消息内容会被清除。
-
-        :param conversation_id: 对话ID
-=======
         清空会话内容。
         清空指定会话的所有消息内容，但保留会话本身。
 
         :param conversation_id: 会话ID
->>>>>>> d2a96451
         :return: Section对象
         """
         url = f"{self._base_url}/v1/conversations/{conversation_id}/clear"
         return await self._requester.arequest("post", url, False, Section)
 
-<<<<<<< HEAD
-    async def delete(self, *, conversation_id: str) -> bool:
-        """
-        删除指定的对话。
-        删除后对话及其中的所有消息都将被永久删除，无法恢复。
-
-        docs cn: https://www.coze.cn/docs/developer_guides/delete_conversation
-
-        :param conversation_id: 要删除的对话ID
-        :return: 删除成功返回True，失败则抛出异常
-        """
-        url = f"{self._base_url}/v1/conversations/{conversation_id}"
-        await self._requester.arequest("delete", url, False, None)
-        return True
-=======
     async def update(self, *, conversation_id: str, name: Optional[str] = None) -> Conversation:
         """
         更新会话信息。
@@ -302,7 +277,19 @@
         url = f"{self._base_url}/v1/conversations/{conversation_id}"
         body = {"name": name}
         return await self._requester.arequest("put", url, False, Conversation, body=body)
->>>>>>> d2a96451
+
+    async def delete(self, *, conversation_id: str) -> DeleteConversationResp:
+        """
+        删除指定的会话。
+        删除后会话及其中的所有消息都将被永久删除，无法恢复。
+
+        docs: https://www.coze.cn/docs/developer_guides/delete_conversation
+
+        :param conversation_id: 要删除的会话ID
+        :return: DeleteConversationResp对象表示删除成功
+        """
+        url = f"{self._base_url}/v1/conversations/{conversation_id}"
+        return await self._requester.arequest("delete", url, False, DeleteConversationResp)
 
     @property
     def messages(self):
