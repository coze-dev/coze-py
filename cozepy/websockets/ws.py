import abc
import asyncio
import json
import queue
import sys
import threading
import traceback
from abc import ABC
from contextlib import asynccontextmanager, contextmanager
from enum import Enum
from typing import Any, Callable, Dict, List, Optional, Set

if sys.version_info >= (3, 8):
    # note: >=3.7,<3.8 not support asyncio
    from websockets import InvalidStatus
    from websockets.asyncio.client import ClientConnection as AsyncWebsocketClientConnection
    from websockets.asyncio.client import connect as asyncio_connect
else:
    # 警告: 当前Python版本不支持asyncio websockets
    # 如果Python版本小于3.8,则不支持异步websockets功能
    import warnings

    warnings.warn("asyncio websockets requires Python >= 3.8")

    class AsyncWebsocketClientConnection(object):
        def recv(self, *args, **kwargs):
            pass

        def send(self, *args, **kwargs):
            pass

        def close(self, *args, **kwargs):
            pass

    def asyncio_connect(*args, **kwargs):
        pass

    class InvalidStatus(object):
        pass


import websockets.sync.client
from pydantic import BaseModel

from cozepy import CozeAPIError
from cozepy.log import log_debug, log_error, log_info
from cozepy.model import CozeModel
from cozepy.request import Requester
<<<<<<< HEAD
from cozepy.util import get_prefix_methods, get_v2_default, remove_url_trailing_slash
=======
from cozepy.util import get_methods, get_model_default, remove_url_trailing_slash
>>>>>>> 03a032d8
from cozepy.version import coze_client_user_agent, user_agent


class WebsocketsEventType(str, Enum):
    # common
    CLIENT_ERROR = "client_error"  # sdk error
    CLOSED = "closed"  # connection closed

    # error
    ERROR = "error"  # received error event

    # v1/audio/speech
    # req
    INPUT_TEXT_BUFFER_APPEND = "input_text_buffer.append"  # send text to server
    INPUT_TEXT_BUFFER_COMPLETE = (
        "input_text_buffer.complete"  # no text to send, after audio all received, can close connection
    )
    SPEECH_UPDATE = "speech.update"  # send speech config to server
    # resp
    # v1/audio/speech
    SPEECH_CREATED = "speech.created"  # after speech created
    INPUT_TEXT_BUFFER_COMPLETED = "input_text_buffer.completed"  # received `input_text_buffer.complete` event
    SPEECH_AUDIO_UPDATE = "speech.audio.update"  # received `speech.update` event
    SPEECH_AUDIO_COMPLETED = "speech.audio.completed"  # all audio received, can close connection

    # v1/audio/transcriptions
    # req
    INPUT_AUDIO_BUFFER_APPEND = "input_audio_buffer.append"  # send audio to server
    INPUT_AUDIO_BUFFER_COMPLETE = (
        "input_audio_buffer.complete"  # no audio to send, after text all received, can close connection
    )
    TRANSCRIPTIONS_UPDATE = "transcriptions.update"  # send transcriptions config to server
    # resp
    TRANSCRIPTIONS_CREATED = "transcriptions.created"  # after transcriptions created
    INPUT_AUDIO_BUFFER_COMPLETED = "input_audio_buffer.completed"  # received `input_audio_buffer.complete` event
    TRANSCRIPTIONS_MESSAGE_UPDATE = "transcriptions.message.update"  # received `transcriptions.update` event
    TRANSCRIPTIONS_MESSAGE_COMPLETED = "transcriptions.message.completed"  # all audio received, can close connection

    # v1/chat
    # req
    # INPUT_AUDIO_BUFFER_APPEND = "input_audio_buffer.append" # send audio to server
    # INPUT_AUDIO_BUFFER_COMPLETE = "input_audio_buffer.complete" # no audio send, start chat
    CHAT_UPDATE = "chat.update"  # send chat config to server
    CONVERSATION_CHAT_SUBMIT_TOOL_OUTPUTS = "conversation.chat.submit_tool_outputs"  # send tool outputs to server
    CONVERSATION_CHAT_CANCEL = "conversation.chat.cancel"  # send cancel chat to server
    CONVERSATION_MESSAGE_CREATE = "conversation.message.create"  # send text or string_object chat to server
    # resp
    CHAT_CREATED = "chat.created"
    CHAT_UPDATED = "chat.updated"
    # INPUT_AUDIO_BUFFER_COMPLETED = "input_audio_buffer.completed" # received `input_audio_buffer.complete` event
    CONVERSATION_CHAT_CREATED = "conversation.chat.created"  # audio ast completed, chat started
    CONVERSATION_CHAT_IN_PROGRESS = "conversation.chat.in_progress"
    CONVERSATION_MESSAGE_DELTA = "conversation.message.delta"  # get agent text message update
    CONVERSATION_CHAT_REQUIRES_ACTION = "conversation.chat.requires_action"  # need plugin submit
    CONVERSATION_AUDIO_TRANSCRIPT_COMPLETED = "conversation.audio_transcript.completed"
    CONVERSATION_MESSAGE_COMPLETED = "conversation.message.completed"
    CONVERSATION_AUDIO_DELTA = "conversation.audio.delta"  # get agent audio message update
    CONVERSATION_AUDIO_COMPLETED = "conversation.audio.completed"
    CONVERSATION_CHAT_COMPLETED = "conversation.chat.completed"  # all message received, can close connection
    CONVERSATION_CHAT_CANCELED = "conversation.chat.canceled"  # chat canceled


class WebsocketsEvent(CozeModel, ABC):
    class Detail(BaseModel):
        logid: Optional[str] = None

    event_type: WebsocketsEventType
    id: Optional[str] = None
    detail: Optional[Detail] = None


class WebsocketsErrorEvent(WebsocketsEvent):
    event_type: WebsocketsEventType = WebsocketsEventType.ERROR
    data: CozeAPIError


class InputAudio(BaseModel):
    format: Optional[str]
    codec: Optional[str]
    sample_rate: Optional[int]
    channel: Optional[int]
    bit_depth: Optional[int]


class OpusConfig(BaseModel):
    bitrate: Optional[int] = None
    use_cbr: Optional[bool] = None
    frame_size_ms: Optional[float] = None


class PCMConfig(BaseModel):
    sample_rate: Optional[int] = None


class OutputAudio(BaseModel):
    codec: Optional[str]
    pcm_config: Optional[PCMConfig] = None
    opus_config: Optional[OpusConfig] = None
    speech_rate: Optional[int] = None
    voice_id: Optional[str] = None


class WebsocketsBaseClient(abc.ABC):
    class State(str, Enum):
        """
        initialized, connecting, connected, closing, closed
        """

        INITIALIZED = "initialized"
        CONNECTING = "connecting"
        CONNECTED = "connected"
        CLOSING = "closing"
        CLOSED = "closed"

    def __init__(
        self,
        base_url: str,
        requester: Requester,
        path: str,
        query: Optional[Dict[str, str]] = None,
        on_event: Optional[Dict[WebsocketsEventType, Callable]] = None,
        wait_events: Optional[List[WebsocketsEventType]] = None,
        **kwargs,
    ):
        self._state = self.State.INITIALIZED
        self._base_url = remove_url_trailing_slash(base_url)
        self._requester = requester
        self._path = path
        self._ws_url = self._base_url + "/" + path
        if query:
            self._ws_url += "?" + "&".join([f"{k}={v}" for k, v in query.items()])
        self._on_event = on_event.copy() if on_event else {}
        self._headers = kwargs.get("headers")
        self._wait_events = wait_events.copy() if wait_events else []

        self._input_queue: queue.Queue[Optional[WebsocketsEvent]] = queue.Queue()
        self._ws: Optional[websockets.sync.client.ClientConnection] = None
        self._send_thread: Optional[threading.Thread] = None
        self._receive_thread: Optional[threading.Thread] = None
        self._completed_events: Set[WebsocketsEventType] = set()
        self._completed_event = threading.Event()

    @contextmanager
    def __call__(self):
        try:
            self.connect()
            yield self
        finally:
            self.close()

    def connect(self):
        if self._state != self.State.INITIALIZED:
            raise ValueError(f"Cannot connect in {self._state.value} state")
        self._state = self.State.CONNECTING
        headers = {
            "X-Coze-Client-User-Agent": coze_client_user_agent(),
            **(self._headers or {}),
        }

        self._requester.auth_header(headers)

        try:
            self._ws = websockets.sync.client.connect(
                self._ws_url,
                user_agent_header=user_agent(),
                additional_headers=headers,
            )
            self._state = self.State.CONNECTED
            log_info("[%s] connected to websocket", self._path)

            self._send_thread = threading.Thread(target=self._send_loop)
            self._receive_thread = threading.Thread(target=self._receive_loop)
            self._send_thread.start()
            self._receive_thread.start()
        except InvalidStatus as e:
            raise CozeAPIError(None, f"{e}", e.response.headers.get("x-tt-logid")) from e

    def wait(self, events: Optional[List[WebsocketsEventType]] = None, wait_all=True) -> None:
        if events is None:
            events = self._wait_events
        self._wait_completed(events, wait_all=wait_all)

    def on(self, event_type: WebsocketsEventType, handler: Callable):
        self._on_event[event_type] = handler

    def close(self) -> None:
        if self._state not in (self.State.CONNECTED, self.State.CONNECTING):
            return
        self._state = self.State.CLOSING
        self._close()
        self._state = self.State.CLOSED

    def _send_loop(self) -> None:
        try:
            while True:
                event = self._input_queue.get()
                self._send_event(event)
                self._input_queue.task_done()
        except Exception as e:
            self._handle_error(e)

    def _receive_loop(self) -> None:
        try:
            while True:
                if not self._ws:
                    log_debug("[%s] empty websocket conn, close", self._path)
                    break

                data = self._ws.recv()
                message = json.loads(data)
                event_type = message.get("event_type")
                log_debug("[%s] receive event, type=%s, event=%s", self._path, event_type, data)

                event = self._load_all_event(message)
                if event:
                    handler = self._on_event.get(event_type)
                    if handler:
                        handler(self, event)
                    self._completed_events.add(event_type)
                    self._completed_event.set()
        except Exception as e:
            self._handle_error(e)

    def _load_all_event(self, message: Dict) -> Optional[WebsocketsEvent]:
        event_id = message.get("id") or ""
        event_type = message.get("event_type") or ""
        detail = WebsocketsEvent.Detail.model_validate(message.get("detail") or {})
        data = message.get("data") or {}
        if event_type == WebsocketsEventType.ERROR.value:
            code, msg = data.get("code") or 0, data.get("msg") or ""
            return WebsocketsErrorEvent.model_validate(
                {
                    "id": event_id,
                    "detail": detail,
                    "data": CozeAPIError(code, msg, WebsocketsEvent.Detail.model_validate(detail).logid),
                }
            )
        return self._load_event(message)

    @abc.abstractmethod
    def _load_event(self, message: Dict) -> Optional[WebsocketsEvent]: ...

    def _wait_completed(self, events: List[WebsocketsEventType], wait_all: bool) -> None:
        while True:
            if wait_all:
                # 所有事件都需要完成
                if self._completed_events == set(events):
                    break
            else:
                # 任意一个事件完成即可
                if any(event in self._completed_events for event in events):
                    break
            self._completed_event.wait()
            self._completed_event.clear()

    def _handle_error(self, error: Exception) -> None:
        handler = self._on_event.get(WebsocketsEventType.ERROR)
        if handler:
            handler(self, error)
        else:
            raise error

    def _close(self) -> None:
        log_info("[%s] connect closed", self._path)
        if self._send_thread:
            self._send_thread.join()
        if self._receive_thread:
            self._receive_thread.join()

        if self._ws:
            self._ws.close()
            self._ws = None

        while not self._input_queue.empty():
            self._input_queue.get()

        handler = self._on_event.get(WebsocketsEventType.CLOSED)
        if handler:
            handler(self)

    def _send_event(self, event: Optional[WebsocketsEvent] = None) -> None:
        if not event or not self._ws:
            return
        log_debug("[%s] send event, type=%s", self._path, event.event_type.value)
        self._ws.send(event.model_dump_json())


def get_event_type_mapping(cls: Any) -> dict:
    res = {}
    method_list = get_methods(cls)
    for method in method_list:
        parameters = method.get("parameters", [])
        for param in parameters:
            if issubclass(param.annotation, WebsocketsEvent):
                event_type = get_model_default(param.annotation, "event_type")
                if event_type:
                    res[event_type] = method.get("function")
                    break
    return res


class WebsocketsBaseEventHandler(object):
    def on_client_error(self, cli: "WebsocketsBaseClient", e: Exception):
        log_error(f"Client Error occurred: {str(e)}")
        log_error(f"Stack trace:\n{traceback.format_exc()}")

    def on_error(self, cli: "WebsocketsBaseClient", e: Exception):
        log_error(f"Error occurred: {str(e)}")
        log_error(f"Stack trace:\n{traceback.format_exc()}")

    def on_closed(self, cli: "WebsocketsBaseClient"):
        pass

    def to_dict(self, origin: Optional[Dict[WebsocketsEventType, Callable]] = None):
        res = {
            WebsocketsEventType.CLIENT_ERROR: self.on_client_error,
            WebsocketsEventType.ERROR: self.on_error,
            WebsocketsEventType.CLOSED: self.on_closed,
        }

<<<<<<< HEAD
        method_list = get_prefix_methods(self)
        for method in method_list:
            parameters = method.get("parameters", [])
            for param in parameters:
                if issubclass(param.annotation, WebsocketsEvent):
                    event_type = get_v2_default(param.annotation, "event_type")
                    if event_type:
                        res[event_type] = method.get("function")
                        break

=======
        res.update(get_event_type_mapping(self))
>>>>>>> 03a032d8
        res.update(origin or {})
        return res


class AsyncWebsocketsBaseClient(abc.ABC):
    class State(str, Enum):
        """
        initialized, connecting, connected, closing, closed
        """

        INITIALIZED = "initialized"
        CONNECTING = "connecting"
        CONNECTED = "connected"
        CLOSING = "closing"
        CLOSED = "closed"

    def __init__(
        self,
        base_url: str,
        requester: Requester,
        path: str,
        query: Optional[Dict[str, str]] = None,
        on_event: Optional[Dict[WebsocketsEventType, Callable]] = None,
        wait_events: Optional[List[WebsocketsEventType]] = None,
        **kwargs,
    ):
        self._state = self.State.INITIALIZED
        self._base_url = remove_url_trailing_slash(base_url)
        self._requester = requester
        self._path = path
        self._ws_url = self._base_url + "/" + path
        if query:
            self._ws_url += "?" + "&".join([f"{k}={v}" for k, v in query.items()])
        self._on_event = on_event.copy() if on_event else {}
        self._headers = kwargs.get("headers")
        self._wait_events = wait_events.copy() if wait_events else []

        self._input_queue: asyncio.Queue[Optional[WebsocketsEvent]] = asyncio.Queue()
        self._ws: Optional[AsyncWebsocketClientConnection] = None
        self._send_task: Optional[asyncio.Task] = None
        self._receive_task: Optional[asyncio.Task] = None

    @asynccontextmanager
    async def __call__(self):
        try:
            await self.connect()
            yield self
        finally:
            await self.close()

    async def connect(self):
        if self._state != self.State.INITIALIZED:
            raise ValueError(f"Cannot connect in {self._state.value} state")
        self._state = self.State.CONNECTING
        headers = {
            "X-Coze-Client-User-Agent": coze_client_user_agent(),
            **(self._headers or {}),
        }

        await self._requester.async_auth_header(headers)

        try:
            self._ws = await asyncio_connect(
                self._ws_url,
                user_agent_header=user_agent(),
                additional_headers=headers,
            )
            self._state = self.State.CONNECTED
            log_info("[%s] connected to websocket", self._path)

            self._send_task = asyncio.create_task(self._send_loop())
            self._receive_task = asyncio.create_task(self._receive_loop())
        except InvalidStatus as e:
            raise CozeAPIError(None, f"{e}", e.response.headers.get("x-tt-logid")) from e

    async def wait(self, events: Optional[List[WebsocketsEventType]] = None, wait_all=True) -> None:
        if events is None:
            events = self._wait_events
        await self._wait_completed(events, wait_all=wait_all)

    def on(self, event_type: WebsocketsEventType, handler: Callable):
        self._on_event[event_type] = handler

    async def close(self) -> None:
        if self._state not in (self.State.CONNECTED, self.State.CONNECTING):
            return
        self._state = self.State.CLOSING
        await self._close()
        self._state = self.State.CLOSED

    async def _send_loop(self) -> None:
        try:
            while True:
                event = await self._input_queue.get()
                await self._send_event(event)
                self._input_queue.task_done()
        except Exception as e:
            await self._handle_error(e)

    async def _receive_loop(self) -> None:
        try:
            while True:
                if not self._ws:
                    log_debug("[%s] empty websocket conn, close", self._path)
                    break

                data = await self._ws.recv()
                message = json.loads(data)
                event_type = message.get("event_type")
                log_debug("[%s] receive event, type=%s, event=%s", self._path, event_type, data)

                handler = self._on_event.get(event_type)
                event = self._load_all_event(message)
                if handler and event:
                    await handler(self, event)
        except Exception as e:
            await self._handle_error(e)

    def _load_all_event(self, message: Dict) -> Optional[WebsocketsEvent]:
        event_id = message.get("id") or ""
        event_type = message.get("event_type") or ""
        detail = WebsocketsEvent.Detail.model_validate(message.get("detail") or {})
        data = message.get("data") or {}
        if event_type == WebsocketsEventType.ERROR.value:
            code, msg = data.get("code") or 0, data.get("msg") or ""
            return WebsocketsErrorEvent.model_validate(
                {
                    "id": event_id,
                    "detail": detail,
                    "data": CozeAPIError(code, msg, WebsocketsEvent.Detail.model_validate(detail).logid),
                }
            )
        return self._load_event(message)

    @abc.abstractmethod
    def _load_event(self, message: Dict) -> Optional[WebsocketsEvent]: ...

    async def _wait_completed(self, wait_events: List[WebsocketsEventType], wait_all: bool) -> None:
        future: asyncio.Future[None] = asyncio.Future()
        completed_events = set()

        def _wrap_handler(event_type: WebsocketsEventType, original_handler):
            async def wrapped(client, event):
                # 先执行原始处理函数
                if original_handler:
                    await original_handler(client, event)

                # 再检查完成条件
                completed_events.add(event_type)
                if wait_all:
                    # 所有事件都需要完成
                    if completed_events == set(wait_events):
                        if not future.done():
                            future.set_result(None)
                else:
                    # 任意一个事件完成即可
                    if not future.done():
                        future.set_result(None)

            return wrapped

        # 为每个指定的事件类型包装处理函数
        origin_handlers = {}
        for event_type in wait_events:
            original_handler = self._on_event.get(event_type)
            origin_handlers[event_type] = original_handler
            self._on_event[event_type] = _wrap_handler(event_type, original_handler)

        try:
            # 等待直到满足完成条件
            await future
        finally:
            # 恢复所有原来的处理函数
            for event_type in wait_events:
                original_handler = origin_handlers.get(event_type)
                if original_handler:
                    self._on_event[event_type] = original_handler

    async def _handle_error(self, error: Exception) -> None:
        handler = self._on_event.get(WebsocketsEventType.ERROR)
        if handler:
            await handler(self, error)
        else:
            raise error

    async def _close(self) -> None:
        log_info("[%s] connect closed", self._path)
        if self._send_task:
            self._send_task.cancel()
        if self._receive_task:
            self._receive_task.cancel()

        if self._ws:
            await self._ws.close()
            self._ws = None

        while not self._input_queue.empty():
            await self._input_queue.get()

        handler = self._on_event.get(WebsocketsEventType.CLOSED)
        if handler:
            await handler(self)

    async def _send_event(self, event: Optional[WebsocketsEvent] = None) -> None:
        if not event or not self._ws:
            return
        if event.event_type == WebsocketsEventType.INPUT_AUDIO_BUFFER_APPEND:
            log_debug(
                "[%s] send event, type=%s, event=%s",
                self._path,
                event.event_type.value,
                json.dumps(event._dump_without_delta()),  # type: ignore
            )
        else:
            log_debug("[%s] send event, type=%s, event=%s", self._path, event.event_type.value, event.model_dump_json())
        await self._ws.send(event.model_dump_json())


class AsyncWebsocketsBaseEventHandler(object):
    async def on_client_error(self, cli: "WebsocketsBaseClient", e: Exception):
        log_error(f"Client Error occurred: {str(e)}")
        log_error(f"Stack trace:\n{traceback.format_exc()}")

    async def on_error(self, cli: "AsyncWebsocketsBaseClient", e: CozeAPIError):
        log_error(f"Error occurred: {str(e)}")
        log_error(f"Stack trace:\n{traceback.format_exc()}")

    async def on_closed(self, cli: "AsyncWebsocketsBaseClient"):
        pass

    def to_dict(self, origin: Optional[Dict[WebsocketsEventType, Callable]] = None):
        res = {
            WebsocketsEventType.CLIENT_ERROR: self.on_client_error,
            WebsocketsEventType.ERROR: self.on_error,
            WebsocketsEventType.CLOSED: self.on_closed,
        }

<<<<<<< HEAD
        method_list = get_prefix_methods(self)
        for method in method_list:
            parameters = method.get("parameters", [])
            for param in parameters:
                if issubclass(param.annotation, WebsocketsEvent):
                    event_type = get_v2_default(param.annotation, "event_type")
                    if event_type:
                        res[event_type] = method.get("function")
                        break

=======
        res.update(get_event_type_mapping(self))
>>>>>>> 03a032d8
        res.update(origin or {})
        return res<|MERGE_RESOLUTION|>--- conflicted
+++ resolved
@@ -46,11 +46,7 @@
 from cozepy.log import log_debug, log_error, log_info
 from cozepy.model import CozeModel
 from cozepy.request import Requester
-<<<<<<< HEAD
-from cozepy.util import get_prefix_methods, get_v2_default, remove_url_trailing_slash
-=======
 from cozepy.util import get_methods, get_model_default, remove_url_trailing_slash
->>>>>>> 03a032d8
 from cozepy.version import coze_client_user_agent, user_agent
 
 
@@ -96,7 +92,6 @@
     CHAT_UPDATE = "chat.update"  # send chat config to server
     CONVERSATION_CHAT_SUBMIT_TOOL_OUTPUTS = "conversation.chat.submit_tool_outputs"  # send tool outputs to server
     CONVERSATION_CHAT_CANCEL = "conversation.chat.cancel"  # send cancel chat to server
-    CONVERSATION_MESSAGE_CREATE = "conversation.message.create"  # send text or string_object chat to server
     # resp
     CHAT_CREATED = "chat.created"
     CHAT_UPDATED = "chat.updated"
@@ -371,20 +366,7 @@
             WebsocketsEventType.CLOSED: self.on_closed,
         }
 
-<<<<<<< HEAD
-        method_list = get_prefix_methods(self)
-        for method in method_list:
-            parameters = method.get("parameters", [])
-            for param in parameters:
-                if issubclass(param.annotation, WebsocketsEvent):
-                    event_type = get_v2_default(param.annotation, "event_type")
-                    if event_type:
-                        res[event_type] = method.get("function")
-                        break
-
-=======
         res.update(get_event_type_mapping(self))
->>>>>>> 03a032d8
         res.update(origin or {})
         return res
 
@@ -622,19 +604,6 @@
             WebsocketsEventType.CLOSED: self.on_closed,
         }
 
-<<<<<<< HEAD
-        method_list = get_prefix_methods(self)
-        for method in method_list:
-            parameters = method.get("parameters", [])
-            for param in parameters:
-                if issubclass(param.annotation, WebsocketsEvent):
-                    event_type = get_v2_default(param.annotation, "event_type")
-                    if event_type:
-                        res[event_type] = method.get("function")
-                        break
-
-=======
         res.update(get_event_type_mapping(self))
->>>>>>> 03a032d8
         res.update(origin or {})
         return res