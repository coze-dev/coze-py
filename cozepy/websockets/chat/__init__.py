from typing import Any, Callable, Dict, List, Optional, Union

from pydantic import BaseModel

from cozepy import Chat, Message, ToolOutput
from cozepy.auth import Auth, AsyncAuth
from cozepy.log import log_warning
from cozepy.request import Requester
from cozepy.util import remove_none_values, remove_url_trailing_slash
from cozepy.websockets.audio.transcriptions import (
    InputAudioBufferAppendEvent,
    InputAudioBufferCompletedEvent,
    InputAudioBufferCompleteEvent,
)
from cozepy.websockets.ws import (
    AsyncWebsocketsBaseClient,
    AsyncWebsocketsBaseEventHandler,
    InputAudio,
    OutputAudio,
    WebsocketsBaseClient,
    WebsocketsBaseEventHandler,
    WebsocketsEvent,
    WebsocketsEventType,
)


# req
class ChatUpdateEvent(WebsocketsEvent):
    class ChatConfig(BaseModel):
        conversation_id: Optional[str] = None
        user_id: Optional[str] = None
        meta_data: Optional[Dict[str, str]] = None
        custom_variables: Optional[Dict[str, str]] = None
        extra_params: Optional[Dict[str, str]] = None
        auto_save_history: Optional[bool] = None
        parameters: Optional[Dict[str, Any]] = None

    class Data(BaseModel):
        output_audio: Optional[OutputAudio] = None
        input_audio: Optional[InputAudio] = None
        chat_config: Optional["ChatUpdateEvent.ChatConfig"] = None

    event_type: WebsocketsEventType = WebsocketsEventType.CHAT_UPDATE
    data: Data


# req
class ConversationChatSubmitToolOutputsEvent(WebsocketsEvent):
    class Data(BaseModel):
        chat_id: str
        tool_outputs: List[ToolOutput]

    event_type: WebsocketsEventType = WebsocketsEventType.CONVERSATION_CHAT_SUBMIT_TOOL_OUTPUTS
    data: Data


# resp
class ChatCreatedEvent(WebsocketsEvent):
    event_type: WebsocketsEventType = WebsocketsEventType.CHAT_CREATED


# resp
class ChatUpdatedEvent(WebsocketsEvent):
    event_type: WebsocketsEventType = WebsocketsEventType.CHAT_UPDATED
    data: ChatUpdateEvent.Data


# resp
class ConversationChatCreatedEvent(WebsocketsEvent):
    event_type: WebsocketsEventType = WebsocketsEventType.CONVERSATION_CHAT_CREATED
    data: Chat


# resp
class ConversationChatInProgressEvent(WebsocketsEvent):
    event_type: WebsocketsEventType = WebsocketsEventType.CONVERSATION_CHAT_IN_PROGRESS


# resp
class ConversationMessageDeltaEvent(WebsocketsEvent):
    event_type: WebsocketsEventType = WebsocketsEventType.CONVERSATION_MESSAGE_DELTA
    data: Message


# resp
class ConversationAudioTranscriptCompletedEvent(WebsocketsEvent):
    class Data(BaseModel):
        content: str

    event_type: WebsocketsEventType = WebsocketsEventType.CONVERSATION_AUDIO_TRANSCRIPT_COMPLETED
    data: Data


# resp
class ConversationMessageCompletedEvent(WebsocketsEvent):
    event_type: WebsocketsEventType = WebsocketsEventType.CONVERSATION_MESSAGE_COMPLETED


# resp
class ConversationChatRequiresActionEvent(WebsocketsEvent):
    event_type: WebsocketsEventType = WebsocketsEventType.CONVERSATION_CHAT_REQUIRES_ACTION
    data: Chat


# resp
class ConversationAudioDeltaEvent(WebsocketsEvent):
    event_type: WebsocketsEventType = WebsocketsEventType.CONVERSATION_AUDIO_DELTA
    data: Message


# resp
class ConversationAudioCompletedEvent(WebsocketsEvent):
    event_type: WebsocketsEventType = WebsocketsEventType.CONVERSATION_AUDIO_COMPLETED


# resp
class ConversationChatCompletedEvent(WebsocketsEvent):
    event_type: WebsocketsEventType = WebsocketsEventType.CONVERSATION_CHAT_COMPLETED
    data: Chat


class WebsocketsChatEventHandler(WebsocketsBaseEventHandler):
    def on_chat_created(self, cli: "WebsocketsChatClient", event: ChatCreatedEvent):
        pass

    def on_chat_updated(self, cli: "WebsocketsChatClient", event: ChatUpdatedEvent):
        pass

    def on_input_audio_buffer_completed(self, cli: "WebsocketsChatClient", event: InputAudioBufferCompletedEvent):
        pass

    def on_conversation_chat_created(self, cli: "WebsocketsChatClient", event: ConversationChatCreatedEvent):
        pass

    def on_conversation_chat_in_progress(self, cli: "WebsocketsChatClient", event: ConversationChatInProgressEvent):
        pass

    def on_conversation_message_delta(self, cli: "WebsocketsChatClient", event: ConversationMessageDeltaEvent):
        pass

    def on_conversation_audio_transcript_completed(
        self, cli: "WebsocketsChatClient", event: ConversationAudioTranscriptCompletedEvent
    ):
        pass

    def on_conversation_message_completed(self, cli: "WebsocketsChatClient", event: ConversationMessageCompletedEvent):
        pass

    def on_conversation_chat_requires_action(
            self, cli: "WebsocketsChatClient", event: ConversationChatRequiresActionEvent
    ):
        pass

    def on_conversation_audio_delta(self, cli: "WebsocketsChatClient", event: ConversationAudioDeltaEvent):
        pass

    def on_conversation_audio_completed(self, cli: "WebsocketsChatClient", event: ConversationAudioCompletedEvent):
        pass

    def on_conversation_chat_completed(self, cli: "WebsocketsChatClient", event: ConversationChatCompletedEvent):
        pass


class WebsocketsChatClient(WebsocketsBaseClient):
    def __init__(
<<<<<<< HEAD
            self,
            base_url: str,
            auth: Auth,
            requester: Requester,
            bot_id: str,
            on_event: Union[WebsocketsChatEventHandler, Dict[WebsocketsEventType, Callable]],
            **kwargs,
=======
        self,
        base_url: str,
        auth: Auth,
        requester: Requester,
        bot_id: str,
        workflow_id: str,
        on_event: Union[WebsocketsChatEventHandler, Dict[WebsocketsEventType, Callable]],
        **kwargs,
>>>>>>> 61c83d33
    ):
        if isinstance(on_event, WebsocketsChatEventHandler):
            on_event = on_event.to_dict(
                {
                    WebsocketsEventType.CHAT_CREATED: on_event.on_chat_created,
                    WebsocketsEventType.CHAT_UPDATED: on_event.on_chat_updated,
                    WebsocketsEventType.INPUT_AUDIO_BUFFER_COMPLETED: on_event.on_input_audio_buffer_completed,
                    WebsocketsEventType.CONVERSATION_CHAT_CREATED: on_event.on_conversation_chat_created,
                    WebsocketsEventType.CONVERSATION_CHAT_IN_PROGRESS: on_event.on_conversation_chat_in_progress,
                    WebsocketsEventType.CONVERSATION_MESSAGE_DELTA: on_event.on_conversation_message_delta,
                    WebsocketsEventType.CONVERSATION_AUDIO_TRANSCRIPT_COMPLETED: on_event.on_conversation_audio_transcript_completed,
                    WebsocketsEventType.CONVERSATION_CHAT_REQUIRES_ACTION: on_event.on_conversation_chat_requires_action,
                    WebsocketsEventType.CONVERSATION_MESSAGE_COMPLETED: on_event.on_conversation_message_completed,
                    WebsocketsEventType.CONVERSATION_AUDIO_DELTA: on_event.on_conversation_audio_delta,
                    WebsocketsEventType.CONVERSATION_AUDIO_COMPLETED: on_event.on_conversation_audio_completed,
                    WebsocketsEventType.CONVERSATION_CHAT_COMPLETED: on_event.on_conversation_chat_completed,
                }
            )
        super().__init__(
            base_url=base_url,
            auth=auth,
            requester=requester,
            path="v1/chat",
            query=remove_none_values(
                {
                    "bot_id": bot_id,
                    "workflow_id": workflow_id,
                }
            ),
            on_event=on_event,  # type: ignore
            wait_events=[WebsocketsEventType.CONVERSATION_CHAT_COMPLETED],
            **kwargs,
        )

    def chat_update(self, data: ChatUpdateEvent.Data) -> None:
        self._input_queue.put(ChatUpdateEvent.model_validate({"data": data}))

    def conversation_chat_submit_tool_outputs(self, data: ConversationChatSubmitToolOutputsEvent.Data):
        self._input_queue.put(ConversationChatSubmitToolOutputsEvent.model_validate({"data": data}))

    def input_audio_buffer_append(self, data: InputAudioBufferAppendEvent.Data) -> None:
        self._input_queue.put(InputAudioBufferAppendEvent.model_validate({"data": data}))

    def input_audio_buffer_complete(self) -> None:
        self._input_queue.put(InputAudioBufferCompleteEvent.model_validate({}))

    def _load_event(self, message: Dict) -> Optional[WebsocketsEvent]:
        event_id = message.get("id") or ""
        detail = WebsocketsEvent.Detail.model_validate(message.get("detail") or {})
        event_type = message.get("event_type") or ""
        data = message.get("data") or {}
        if event_type == WebsocketsEventType.CHAT_CREATED.value:
            return ChatCreatedEvent.model_validate(
                {
                    "id": event_id,
                    "detail": detail,
                }
            )
        elif event_type == WebsocketsEventType.CHAT_UPDATED.value:
            return ChatUpdatedEvent.model_validate(
                {
                    "id": event_id,
                    "detail": detail,
                    "data": ChatUpdateEvent.Data.model_validate(data),
                }
            )
        elif event_type == WebsocketsEventType.INPUT_AUDIO_BUFFER_COMPLETED.value:
            return InputAudioBufferCompletedEvent.model_validate(
                {
                    "id": event_id,
                    "detail": detail,
                }
            )
        elif event_type == WebsocketsEventType.CONVERSATION_CHAT_CREATED.value:
            return ConversationChatCreatedEvent.model_validate(
                {
                    "id": event_id,
                    "detail": detail,
                    "data": Chat.model_validate(data),
                }
            )
        elif event_type == WebsocketsEventType.CONVERSATION_CHAT_IN_PROGRESS.value:
            return ConversationChatInProgressEvent.model_validate(
                {
                    "id": event_id,
                    "detail": detail,
                }
            )
        elif event_type == WebsocketsEventType.CONVERSATION_MESSAGE_DELTA.value:
            return ConversationMessageDeltaEvent.model_validate(
                {
                    "id": event_id,
                    "detail": detail,
                    "data": Message.model_validate(data),
                }
            )
        elif event_type == WebsocketsEventType.CONVERSATION_AUDIO_TRANSCRIPT_COMPLETED.value:
            return ConversationAudioTranscriptCompletedEvent.model_validate(
                {
                    "id": event_id,
                    "detail": detail,
                    "data": ConversationAudioTranscriptCompletedEvent.Data.model_validate(data),
                }
            )
        elif event_type == WebsocketsEventType.CONVERSATION_CHAT_REQUIRES_ACTION.value:
            return ConversationChatRequiresActionEvent.model_validate(
                {
                    "id": event_id,
                    "detail": detail,
                    "data": Chat.model_validate(data),
                }
            )
        elif event_type == WebsocketsEventType.CONVERSATION_MESSAGE_COMPLETED.value:
            return ConversationMessageCompletedEvent.model_validate(
                {
                    "id": event_id,
                    "detail": detail,
                }
            )
        elif event_type == WebsocketsEventType.CONVERSATION_AUDIO_DELTA.value:
            return ConversationAudioDeltaEvent.model_validate(
                {
                    "id": event_id,
                    "detail": detail,
                    "data": Message.model_validate(data),
                }
            )
        elif event_type == WebsocketsEventType.CONVERSATION_AUDIO_COMPLETED.value:
            return ConversationAudioCompletedEvent.model_validate(
                {
                    "id": event_id,
                    "detail": detail,
                }
            )
        elif event_type == WebsocketsEventType.CONVERSATION_CHAT_COMPLETED.value:
            return ConversationChatCompletedEvent.model_validate(
                {
                    "id": event_id,
                    "detail": detail,
                    "data": Chat.model_validate(data),
                }
            )
        else:
            log_warning("[%s] unknown event, type=%s, logid=%s", self._path, event_type, detail.logid)
        return None


class WebsocketsChatBuildClient(object):
    def __init__(self, base_url: str, auth: Auth, requester: Requester):
        self._base_url = remove_url_trailing_slash(base_url)
        self._auth = auth
        self._requester = requester

    def create(
<<<<<<< HEAD
            self,
            *,
            bot_id: str,
            on_event: Union[WebsocketsChatEventHandler, Dict[WebsocketsEventType, Callable]],
            **kwargs,
=======
        self,
        *,
        bot_id: str,
        workflow_id: str,
        on_event: Union[WebsocketsChatEventHandler, Dict[WebsocketsEventType, Callable]],
        **kwargs,
>>>>>>> 61c83d33
    ) -> WebsocketsChatClient:
        return WebsocketsChatClient(
            base_url=self._base_url,
            auth=self._auth,
            requester=self._requester,
            bot_id=bot_id,
            workflow_id=workflow_id,
            on_event=on_event,  # type: ignore
            **kwargs,
        )


class AsyncWebsocketsChatEventHandler(AsyncWebsocketsBaseEventHandler):
    async def on_chat_created(self, cli: "AsyncWebsocketsChatClient", event: ChatCreatedEvent):
        pass

    async def on_chat_updated(self, cli: "AsyncWebsocketsChatClient", event: ChatUpdatedEvent):
        pass

    async def on_input_audio_buffer_completed(
            self, cli: "AsyncWebsocketsChatClient", event: InputAudioBufferCompletedEvent
    ):
        pass

    async def on_conversation_chat_created(self, cli: "AsyncWebsocketsChatClient", event: ConversationChatCreatedEvent):
        pass

    async def on_conversation_chat_in_progress(
            self, cli: "AsyncWebsocketsChatClient", event: ConversationChatInProgressEvent
    ):
        pass

    async def on_conversation_message_delta(
            self, cli: "AsyncWebsocketsChatClient", event: ConversationMessageDeltaEvent
    ):
        pass

    async def on_conversation_audio_transcript_completed(
        self, cli: "AsyncWebsocketsChatClient", event: ConversationAudioTranscriptCompletedEvent
    ):
        pass

    async def on_conversation_chat_requires_action(
            self, cli: "AsyncWebsocketsChatClient", event: ConversationChatRequiresActionEvent
    ):
        pass

    async def on_conversation_message_completed(
            self, cli: "AsyncWebsocketsChatClient", event: ConversationMessageCompletedEvent
    ):
        pass

    async def on_conversation_audio_delta(self, cli: "AsyncWebsocketsChatClient", event: ConversationAudioDeltaEvent):
        pass

    async def on_conversation_audio_completed(
            self, cli: "AsyncWebsocketsChatClient", event: ConversationAudioCompletedEvent
    ):
        pass

    async def on_conversation_chat_completed(
            self, cli: "AsyncWebsocketsChatClient", event: ConversationChatCompletedEvent
    ):
        pass


class AsyncWebsocketsChatClient(AsyncWebsocketsBaseClient):
    def __init__(
<<<<<<< HEAD
            self,
            base_url: str,
            auth: AsyncAuth,
            requester: Requester,
            bot_id: str,
            on_event: Union[AsyncWebsocketsChatEventHandler, Dict[WebsocketsEventType, Callable]],
            **kwargs,
=======
        self,
        base_url: str,
        auth: Auth,
        requester: Requester,
        bot_id: str,
        workflow_id: str,
        on_event: Union[AsyncWebsocketsChatEventHandler, Dict[WebsocketsEventType, Callable]],
        **kwargs,
>>>>>>> 61c83d33
    ):
        if isinstance(on_event, AsyncWebsocketsChatEventHandler):
            on_event = on_event.to_dict(
                {
                    WebsocketsEventType.CHAT_CREATED: on_event.on_chat_created,
                    WebsocketsEventType.CHAT_UPDATED: on_event.on_chat_updated,
                    WebsocketsEventType.INPUT_AUDIO_BUFFER_COMPLETED: on_event.on_input_audio_buffer_completed,
                    WebsocketsEventType.CONVERSATION_CHAT_CREATED: on_event.on_conversation_chat_created,
                    WebsocketsEventType.CONVERSATION_CHAT_IN_PROGRESS: on_event.on_conversation_chat_in_progress,
                    WebsocketsEventType.CONVERSATION_MESSAGE_DELTA: on_event.on_conversation_message_delta,
                    WebsocketsEventType.CONVERSATION_AUDIO_TRANSCRIPT_COMPLETED: on_event.on_conversation_audio_transcript_completed,
                    WebsocketsEventType.CONVERSATION_CHAT_REQUIRES_ACTION: on_event.on_conversation_chat_requires_action,
                    WebsocketsEventType.CONVERSATION_MESSAGE_COMPLETED: on_event.on_conversation_message_completed,
                    WebsocketsEventType.CONVERSATION_AUDIO_DELTA: on_event.on_conversation_audio_delta,
                    WebsocketsEventType.CONVERSATION_AUDIO_COMPLETED: on_event.on_conversation_audio_completed,
                    WebsocketsEventType.CONVERSATION_CHAT_COMPLETED: on_event.on_conversation_chat_completed,
                }
            )
        super().__init__(
            base_url=base_url,
            auth=auth,
            requester=requester,
            path="v1/chat",
            query=remove_none_values(
                {
                    "bot_id": bot_id,
                    "workflow_id": workflow_id,
                }
            ),
            on_event=on_event,  # type: ignore
            wait_events=[WebsocketsEventType.CONVERSATION_CHAT_COMPLETED],
            **kwargs,
        )

    async def chat_update(self, data: ChatUpdateEvent.Data) -> None:
        await self._input_queue.put(ChatUpdateEvent.model_validate({"data": data}))

    async def conversation_chat_submit_tool_outputs(self, data: ConversationChatSubmitToolOutputsEvent.Data) -> None:
        await self._input_queue.put(ConversationChatSubmitToolOutputsEvent.model_validate({"data": data}))

    async def input_audio_buffer_append(self, data: InputAudioBufferAppendEvent.Data) -> None:
        await self._input_queue.put(InputAudioBufferAppendEvent.model_validate({"data": data}))

    async def input_audio_buffer_complete(self) -> None:
        await self._input_queue.put(InputAudioBufferCompleteEvent.model_validate({}))

    def _load_event(self, message: Dict) -> Optional[WebsocketsEvent]:
        event_id = message.get("id") or ""
        detail = WebsocketsEvent.Detail.model_validate(message.get("detail") or {})
        event_type = message.get("event_type") or ""
        data = message.get("data") or {}
        if event_type == WebsocketsEventType.CHAT_CREATED.value:
            return ChatCreatedEvent.model_validate(
                {
                    "id": event_id,
                    "detail": detail,
                }
            )
        elif event_type == WebsocketsEventType.CHAT_UPDATED.value:
            return ChatUpdatedEvent.model_validate(
                {
                    "id": event_id,
                    "detail": detail,
                    "data": ChatUpdateEvent.Data.model_validate(data),
                }
            )
        elif event_type == WebsocketsEventType.INPUT_AUDIO_BUFFER_COMPLETED.value:
            return InputAudioBufferCompletedEvent.model_validate(
                {
                    "id": event_id,
                    "detail": detail,
                }
            )
        elif event_type == WebsocketsEventType.CONVERSATION_CHAT_CREATED.value:
            return ConversationChatCreatedEvent.model_validate(
                {
                    "id": event_id,
                    "detail": detail,
                    "data": Chat.model_validate(data),
                }
            )
        elif event_type == WebsocketsEventType.CONVERSATION_CHAT_IN_PROGRESS.value:
            return ConversationChatInProgressEvent.model_validate(
                {
                    "id": event_id,
                    "detail": detail,
                }
            )
        elif event_type == WebsocketsEventType.CONVERSATION_MESSAGE_DELTA.value:
            return ConversationMessageDeltaEvent.model_validate(
                {
                    "id": event_id,
                    "detail": detail,
                    "data": Message.model_validate(data),
                }
            )
        elif event_type == WebsocketsEventType.CONVERSATION_AUDIO_TRANSCRIPT_COMPLETED.value:
            return ConversationAudioTranscriptCompletedEvent.model_validate(
                {
                    "id": event_id,
                    "detail": detail,
                    "data": ConversationAudioTranscriptCompletedEvent.Data.model_validate(data),
                }
            )
        elif event_type == WebsocketsEventType.CONVERSATION_CHAT_REQUIRES_ACTION.value:
            return ConversationChatRequiresActionEvent.model_validate(
                {
                    "id": event_id,
                    "detail": detail,
                    "data": Chat.model_validate(data),
                }
            )
        elif event_type == WebsocketsEventType.CONVERSATION_MESSAGE_COMPLETED.value:
            return ConversationMessageCompletedEvent.model_validate(
                {
                    "id": event_id,
                    "detail": detail,
                }
            )
        elif event_type == WebsocketsEventType.CONVERSATION_AUDIO_DELTA.value:
            return ConversationAudioDeltaEvent.model_validate(
                {
                    "id": event_id,
                    "detail": detail,
                    "data": Message.model_validate(data),
                }
            )
        elif event_type == WebsocketsEventType.CONVERSATION_AUDIO_COMPLETED.value:
            return ConversationAudioCompletedEvent.model_validate(
                {
                    "id": event_id,
                    "detail": detail,
                }
            )
        elif event_type == WebsocketsEventType.CONVERSATION_CHAT_COMPLETED.value:
            return ConversationChatCompletedEvent.model_validate(
                {
                    "id": event_id,
                    "detail": detail,
                    "data": Chat.model_validate(data),
                }
            )
        else:
            log_warning("[%s] unknown event, type=%s, logid=%s", self._path, event_type, detail.logid)
        return None


class AsyncWebsocketsChatBuildClient(object):
    def __init__(self, base_url: str, auth: AsyncAuth, requester: Requester):
        self._base_url = remove_url_trailing_slash(base_url)
        self._auth = auth
        self._requester = requester

    def create(
<<<<<<< HEAD
            self,
            *,
            bot_id: str,
            on_event: Union[AsyncWebsocketsChatEventHandler, Dict[WebsocketsEventType, Callable]],
            **kwargs,
=======
        self,
        *,
        bot_id: str,
        workflow_id: str,
        on_event: Union[AsyncWebsocketsChatEventHandler, Dict[WebsocketsEventType, Callable]],
        **kwargs,
>>>>>>> 61c83d33
    ) -> AsyncWebsocketsChatClient:
        return AsyncWebsocketsChatClient(
            base_url=self._base_url,
            auth=self._auth,
            requester=self._requester,
            bot_id=bot_id,
            workflow_id=workflow_id,
            on_event=on_event,  # type: ignore
            **kwargs,
        )<|MERGE_RESOLUTION|>--- conflicted
+++ resolved
@@ -147,7 +147,7 @@
         pass
 
     def on_conversation_chat_requires_action(
-            self, cli: "WebsocketsChatClient", event: ConversationChatRequiresActionEvent
+        self, cli: "WebsocketsChatClient", event: ConversationChatRequiresActionEvent
     ):
         pass
 
@@ -163,15 +163,6 @@
 
 class WebsocketsChatClient(WebsocketsBaseClient):
     def __init__(
-<<<<<<< HEAD
-            self,
-            base_url: str,
-            auth: Auth,
-            requester: Requester,
-            bot_id: str,
-            on_event: Union[WebsocketsChatEventHandler, Dict[WebsocketsEventType, Callable]],
-            **kwargs,
-=======
         self,
         base_url: str,
         auth: Auth,
@@ -180,7 +171,6 @@
         workflow_id: str,
         on_event: Union[WebsocketsChatEventHandler, Dict[WebsocketsEventType, Callable]],
         **kwargs,
->>>>>>> 61c83d33
     ):
         if isinstance(on_event, WebsocketsChatEventHandler):
             on_event = on_event.to_dict(
@@ -335,20 +325,12 @@
         self._requester = requester
 
     def create(
-<<<<<<< HEAD
-            self,
-            *,
-            bot_id: str,
-            on_event: Union[WebsocketsChatEventHandler, Dict[WebsocketsEventType, Callable]],
-            **kwargs,
-=======
         self,
         *,
         bot_id: str,
         workflow_id: str,
         on_event: Union[WebsocketsChatEventHandler, Dict[WebsocketsEventType, Callable]],
         **kwargs,
->>>>>>> 61c83d33
     ) -> WebsocketsChatClient:
         return WebsocketsChatClient(
             base_url=self._base_url,
@@ -369,7 +351,7 @@
         pass
 
     async def on_input_audio_buffer_completed(
-            self, cli: "AsyncWebsocketsChatClient", event: InputAudioBufferCompletedEvent
+        self, cli: "AsyncWebsocketsChatClient", event: InputAudioBufferCompletedEvent
     ):
         pass
 
@@ -377,12 +359,12 @@
         pass
 
     async def on_conversation_chat_in_progress(
-            self, cli: "AsyncWebsocketsChatClient", event: ConversationChatInProgressEvent
+        self, cli: "AsyncWebsocketsChatClient", event: ConversationChatInProgressEvent
     ):
         pass
 
     async def on_conversation_message_delta(
-            self, cli: "AsyncWebsocketsChatClient", event: ConversationMessageDeltaEvent
+        self, cli: "AsyncWebsocketsChatClient", event: ConversationMessageDeltaEvent
     ):
         pass
 
@@ -392,12 +374,12 @@
         pass
 
     async def on_conversation_chat_requires_action(
-            self, cli: "AsyncWebsocketsChatClient", event: ConversationChatRequiresActionEvent
+        self, cli: "AsyncWebsocketsChatClient", event: ConversationChatRequiresActionEvent
     ):
         pass
 
     async def on_conversation_message_completed(
-            self, cli: "AsyncWebsocketsChatClient", event: ConversationMessageCompletedEvent
+        self, cli: "AsyncWebsocketsChatClient", event: ConversationMessageCompletedEvent
     ):
         pass
 
@@ -405,36 +387,26 @@
         pass
 
     async def on_conversation_audio_completed(
-            self, cli: "AsyncWebsocketsChatClient", event: ConversationAudioCompletedEvent
+        self, cli: "AsyncWebsocketsChatClient", event: ConversationAudioCompletedEvent
     ):
         pass
 
     async def on_conversation_chat_completed(
-            self, cli: "AsyncWebsocketsChatClient", event: ConversationChatCompletedEvent
+        self, cli: "AsyncWebsocketsChatClient", event: ConversationChatCompletedEvent
     ):
         pass
 
 
 class AsyncWebsocketsChatClient(AsyncWebsocketsBaseClient):
     def __init__(
-<<<<<<< HEAD
-            self,
-            base_url: str,
-            auth: AsyncAuth,
-            requester: Requester,
-            bot_id: str,
-            on_event: Union[AsyncWebsocketsChatEventHandler, Dict[WebsocketsEventType, Callable]],
-            **kwargs,
-=======
         self,
         base_url: str,
-        auth: Auth,
+        auth: AsyncAuth,
         requester: Requester,
         bot_id: str,
         workflow_id: str,
         on_event: Union[AsyncWebsocketsChatEventHandler, Dict[WebsocketsEventType, Callable]],
         **kwargs,
->>>>>>> 61c83d33
     ):
         if isinstance(on_event, AsyncWebsocketsChatEventHandler):
             on_event = on_event.to_dict(
@@ -589,20 +561,12 @@
         self._requester = requester
 
     def create(
-<<<<<<< HEAD
-            self,
-            *,
-            bot_id: str,
-            on_event: Union[AsyncWebsocketsChatEventHandler, Dict[WebsocketsEventType, Callable]],
-            **kwargs,
-=======
         self,
         *,
         bot_id: str,
         workflow_id: str,
         on_event: Union[AsyncWebsocketsChatEventHandler, Dict[WebsocketsEventType, Callable]],
         **kwargs,
->>>>>>> 61c83d33
     ) -> AsyncWebsocketsChatClient:
         return AsyncWebsocketsChatClient(
             base_url=self._base_url,
