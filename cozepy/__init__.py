--- conflicted
+++ resolved
@@ -1,10 +1,6 @@
 from .audio.rooms import CreateRoomResp
 from .audio.speech import AudioFormat
-<<<<<<< HEAD
-from .audio.transcriptions import CreateTranslationResp
-=======
 from .audio.transcriptions import CreateTranscriptionsResp
->>>>>>> a3042be0
 from .audio.voices import Voice
 from .auth import (
     AsyncDeviceOAuthApp,
@@ -96,27 +92,27 @@
 from .templates import TemplateDuplicateResp, TemplateEntityType
 from .version import VERSION
 from .websockets.audio.speech import (
-    AsyncWebsocketsAudioSpeechCreateClient,
+    AsyncWebsocketsAudioSpeechClient,
     AsyncWebsocketsAudioSpeechEventHandler,
     InputTextBufferAppendEvent,
-    InputTextBufferCommitEvent,
-    InputTextBufferCommittedEvent,
+    InputTextBufferCompletedEvent,
+    InputTextBufferCompleteEvent,
     SpeechAudioCompletedEvent,
     SpeechAudioUpdateEvent,
     SpeechUpdateEvent,
 )
 from .websockets.audio.transcriptions import (
-    AsyncWebsocketsAudioTranscriptionsCreateClient,
+    AsyncWebsocketsAudioTranscriptionsClient,
     AsyncWebsocketsAudioTranscriptionsEventHandler,
     InputAudioBufferAppendEvent,
-    InputAudioBufferCommitEvent,
-    InputAudioBufferCommittedEvent,
+    InputAudioBufferCompletedEvent,
+    InputAudioBufferCompleteEvent,
     TranscriptionsMessageCompletedEvent,
     TranscriptionsMessageUpdateEvent,
     TranscriptionsUpdateEvent,
 )
 from .websockets.chat import (
-    AsyncWebsocketsChatCreateClient,
+    AsyncWebsocketsChatClient,
     AsyncWebsocketsChatEventHandler,
     ConversationAudioDeltaEvent,
     ConversationChatCompletedEvent,
@@ -147,11 +143,7 @@
     "Voice",
     "AudioFormat",
     # audio.transcriptions
-<<<<<<< HEAD
-    "CreateTranslationResp",
-=======
     "CreateTranscriptionsResp",
->>>>>>> a3042be0
     # auth
     "AsyncDeviceOAuthApp",
     "AsyncJWTOAuthApp",
@@ -225,29 +217,29 @@
     "WebsocketsEvent",
     # websockets.audio.speech
     "InputTextBufferAppendEvent",
-    "InputTextBufferCommitEvent",
+    "InputTextBufferCompleteEvent",
     "SpeechUpdateEvent",
-    "InputTextBufferCommittedEvent",
+    "InputTextBufferCompletedEvent",
     "SpeechAudioUpdateEvent",
     "SpeechAudioCompletedEvent",
     "AsyncWebsocketsAudioSpeechEventHandler",
-    "AsyncWebsocketsAudioSpeechCreateClient",
+    "AsyncWebsocketsAudioSpeechClient",
     # websockets.audio.transcriptions
     "InputAudioBufferAppendEvent",
-    "InputAudioBufferCommitEvent",
+    "InputAudioBufferCompleteEvent",
     "TranscriptionsUpdateEvent",
-    "InputAudioBufferCommittedEvent",
+    "InputAudioBufferCompletedEvent",
     "TranscriptionsMessageUpdateEvent",
     "TranscriptionsMessageCompletedEvent",
     "AsyncWebsocketsAudioTranscriptionsEventHandler",
-    "AsyncWebsocketsAudioTranscriptionsCreateClient",
+    "AsyncWebsocketsAudioTranscriptionsClient",
     # websockets.chat
     "ConversationChatCreatedEvent",
     "ConversationMessageDeltaEvent",
     "ConversationAudioDeltaEvent",
     "ConversationChatCompletedEvent",
     "AsyncWebsocketsChatEventHandler",
-    "AsyncWebsocketsChatCreateClient",
+    "AsyncWebsocketsChatClient",
     # workflows.runs
     "WorkflowRunResult",
     "WorkflowEventType",
