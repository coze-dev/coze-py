--- conflicted
+++ resolved
@@ -1,9 +1,5 @@
 .idea/
 .venv/
 __pycache__/
-<<<<<<< HEAD
-debug.*
-=======
-debug.*
 dist/
->>>>>>> 34d21fd0
+debug.*