import time

import httpx
import pytest

from cozepy import AsyncCoze, AsyncTokenAuth, Conversation, Coze, Section, TokenAuth
from cozepy.util import random_hex
from tests.test_util import logid_key


def make_conversation() -> Conversation:
    return Conversation(
        id=random_hex(10),
        created_at=int(time.time()),
        meta_data={},
        last_section_id=random_hex(10),
    )


def make_section(conversation_id: str) -> Section:
    return Section(id=random_hex(10), conversation_id=conversation_id)


def mock_create_conversations(respx_mock) -> Conversation:
    conversation = make_conversation()
    conversation._raw_response = httpx.Response(
        200,
        json={"data": conversation.model_dump()},
        headers={logid_key(): random_hex(10)},
    )
    respx_mock.post("/v1/conversation/create").mock(conversation._raw_response)
    return conversation


def mock_list_conversations(respx_mock, total_count, page):
    respx_mock.get(
        "https://api.coze.com/v1/conversations",
        params={
            "page_num": page,
        },
    ).mock(
        httpx.Response(
            200,
            headers={logid_key(): "logid"},
            json={
                "data": {
                    "conversations": [
                        Conversation(
                            id=f"id_{page}", created_at=int(time.time()), meta_data={}, last_section_id=random_hex(10)
                        ).model_dump()
                    ],
                    "has_more": page < total_count,
                }
            },
        )
    )


def mock_retrieve_conversation(respx_mock) -> Conversation:
    conversation = make_conversation()
    conversation._raw_response = httpx.Response(
        200,
        json={"data": conversation.model_dump()},
        headers={logid_key(): random_hex(10)},
    )
    respx_mock.get("/v1/conversation/retrieve").mock(conversation._raw_response)
    return conversation


def mock_clear_conversation(respx_mock) -> Section:
    conversation = make_conversation()
    section = make_section(conversation.id)
    section._raw_response = httpx.Response(
        200,
        json={"data": section.model_dump()},
        headers={logid_key(): random_hex(10)},
    )
    respx_mock.post(f"/v1/conversations/{conversation.id}/clear").mock(section._raw_response)
    return section


<<<<<<< HEAD
def mock_delete_conversation(respx_mock, conversation_id: str) -> None:
    respx_mock.delete(f"/v1/conversations/{conversation_id}").mock(
        httpx.Response(
            200,
            json={"code": 0, "msg": "", "detail": {"logid": random_hex(10)}},
            headers={logid_key(): random_hex(10)},
        )
    )
=======
def mock_update_conversation(respx_mock) -> Conversation:
    conversation = make_conversation()
    conversation.name = "updated_conversation_name"
    conversation.updated_at = int(time.time())
    conversation._raw_response = httpx.Response(
        200,
        json={"data": conversation.model_dump()},
        headers={logid_key(): random_hex(10)},
    )
    respx_mock.put(f"/v1/conversations/{conversation.id}").mock(conversation._raw_response)
    return conversation
>>>>>>> d2a96451


@pytest.mark.respx(base_url="https://api.coze.com")
class TestSyncConversation:
    def test_sync_conversations_create(self, respx_mock):
        coze = Coze(auth=TokenAuth(token="token"))

        bot_id = random_hex(10)
        mock_conversation = mock_create_conversations(respx_mock)

        res = coze.conversations.create(bot_id=bot_id)
        assert res
        assert res.response.logid == mock_conversation.response.logid
        assert res.id == mock_conversation.id
        assert res.last_section_id == mock_conversation.last_section_id

    def test_sync_conversations_list(self, respx_mock):
        coze = Coze(auth=TokenAuth(token="token"))

        total = 10
        size = 1
        for idx in range(total):
            mock_list_conversations(respx_mock, total, page=idx + 1)

        # no iter
        resp = coze.conversations.list(bot_id="bot id", page_size=1)
        assert resp
        assert resp.has_more is True

        # iter conversation
        total_result = 0
        for conversation in resp:
            total_result += 1
            assert conversation
            assert conversation.id == f"id_{total_result}"
        assert total_result == total

        # iter page
        total_result = 0
        for page in resp.iter_pages():
            total_result += 1
            assert page
            assert page.has_more == (total_result < total)
            assert len(page.items) == size
            conversation = page.items[0]
            assert conversation.id == f"id_{total_result}"
        assert total_result == total

    def test_sync_conversations_retrieve(self, respx_mock):
        coze = Coze(auth=TokenAuth(token="token"))

        mock_conversation = mock_retrieve_conversation(respx_mock)

        res = coze.conversations.retrieve(conversation_id=mock_conversation.id)
        assert res
        assert res.response.logid == mock_conversation.response.logid
        assert res.id == mock_conversation.id
        assert res.last_section_id == mock_conversation.last_section_id

    def test_sync_conversations_clear(self, respx_mock):
        coze = Coze(auth=TokenAuth(token="token"))

        mock_section = mock_clear_conversation(respx_mock)

        res = coze.conversations.clear(conversation_id=mock_section.conversation_id)
        assert res
        assert res.response.logid == mock_section.response.logid
        assert res.id == mock_section.id
        assert res.conversation_id == mock_section.conversation_id

<<<<<<< HEAD
    def test_sync_conversations_delete(self, respx_mock):
        coze = Coze(auth=TokenAuth(token="token"))

        conversation_id = random_hex(10)
        mock_delete_conversation(respx_mock, conversation_id)

        res = coze.conversations.delete(conversation_id=conversation_id)
        assert res is True
=======
    def test_sync_conversations_update(self, respx_mock):
        coze = Coze(auth=TokenAuth(token="token"))

        mock_conversation = mock_update_conversation(respx_mock)

        res = coze.conversations.update(conversation_id=mock_conversation.id, name="updated_conversation_name")
        assert res
        assert res.response.logid == mock_conversation.response.logid
        assert res.id == mock_conversation.id
        assert res.name == mock_conversation.name
        assert res.updated_at == mock_conversation.updated_at
>>>>>>> d2a96451


@pytest.mark.respx(base_url="https://api.coze.com")
@pytest.mark.asyncio
class TestAsyncConversation:
    async def test_async_conversations_create(self, respx_mock):
        coze = AsyncCoze(auth=AsyncTokenAuth(token="token"))

        bot_id = random_hex(10)
        mock_conversation = mock_create_conversations(respx_mock)

        res = await coze.conversations.create(bot_id=bot_id)
        assert res
        assert res.response.logid == mock_conversation.response.logid
        assert res.id == mock_conversation.id
        assert res.last_section_id == mock_conversation.last_section_id

    async def test_async_conversations_list(self, respx_mock):
        coze = AsyncCoze(auth=AsyncTokenAuth(token="token"))

        total = 10
        size = 1
        for idx in range(total):
            mock_list_conversations(respx_mock, total, page=idx + 1)

        # no iter
        resp = await coze.conversations.list(bot_id="bot id", page_size=1)
        assert resp
        assert resp.has_more is True

        # iter conversation
        total_result = 0
        async for conversation in resp:
            total_result += 1
            assert conversation
            assert conversation.id == f"id_{total_result}"
        assert total_result == total

        # iter page
        total_result = 0
        async for page in resp.iter_pages():
            total_result += 1
            assert page
            assert page.has_more == (total_result < total)
            assert len(page.items) == size
            conversation = page.items[0]
            assert conversation.id == f"id_{total_result}"
        assert total_result == total

    async def test_async_conversations_retrieve(self, respx_mock):
        coze = AsyncCoze(auth=AsyncTokenAuth(token="token"))

        mock_conversation = mock_retrieve_conversation(respx_mock)

        res = await coze.conversations.retrieve(conversation_id=mock_conversation.id)
        assert res
        assert res.response.logid == mock_conversation.response.logid
        assert res.id == mock_conversation.id
        assert res.last_section_id == mock_conversation.last_section_id

    async def test_async_conversations_clear(self, respx_mock):
        coze = AsyncCoze(auth=AsyncTokenAuth(token="token"))

        mock_section = mock_clear_conversation(respx_mock)

        res = await coze.conversations.clear(conversation_id=mock_section.conversation_id)
        assert res
        assert res.response.logid == mock_section.response.logid
        assert res.id == mock_section.id
        assert res.conversation_id == mock_section.conversation_id

<<<<<<< HEAD
    async def test_async_conversations_delete(self, respx_mock):
        coze = AsyncCoze(auth=AsyncTokenAuth(token="token"))

        conversation_id = random_hex(10)
        mock_delete_conversation(respx_mock, conversation_id)

        res = await coze.conversations.delete(conversation_id=conversation_id)
        assert res is True
=======
    async def test_async_conversations_update(self, respx_mock):
        coze = AsyncCoze(auth=AsyncTokenAuth(token="token"))

        mock_conversation = mock_update_conversation(respx_mock)

        res = await coze.conversations.update(conversation_id=mock_conversation.id, name="updated_conversation_name")
        assert res
        assert res.response.logid == mock_conversation.response.logid
        assert res.id == mock_conversation.id
        assert res.name == mock_conversation.name
        assert res.updated_at == mock_conversation.updated_at
>>>>>>> d2a96451
<|MERGE_RESOLUTION|>--- conflicted
+++ resolved
@@ -79,16 +79,6 @@
     return section
 
 
-<<<<<<< HEAD
-def mock_delete_conversation(respx_mock, conversation_id: str) -> None:
-    respx_mock.delete(f"/v1/conversations/{conversation_id}").mock(
-        httpx.Response(
-            200,
-            json={"code": 0, "msg": "", "detail": {"logid": random_hex(10)}},
-            headers={logid_key(): random_hex(10)},
-        )
-    )
-=======
 def mock_update_conversation(respx_mock) -> Conversation:
     conversation = make_conversation()
     conversation.name = "updated_conversation_name"
@@ -100,7 +90,19 @@
     )
     respx_mock.put(f"/v1/conversations/{conversation.id}").mock(conversation._raw_response)
     return conversation
->>>>>>> d2a96451
+
+
+def mock_delete_conversation(respx_mock, conversation_id: str):
+    from cozepy.conversations import DeleteConversationResp
+
+    resp = DeleteConversationResp()
+    resp._raw_response = httpx.Response(
+        200,
+        json={"data": {}},
+        headers={logid_key(): random_hex(10)},
+    )
+    respx_mock.delete(f"/v1/conversations/{conversation_id}").mock(resp._raw_response)
+    return resp
 
 
 @pytest.mark.respx(base_url="https://api.coze.com")
@@ -171,16 +173,6 @@
         assert res.id == mock_section.id
         assert res.conversation_id == mock_section.conversation_id
 
-<<<<<<< HEAD
-    def test_sync_conversations_delete(self, respx_mock):
-        coze = Coze(auth=TokenAuth(token="token"))
-
-        conversation_id = random_hex(10)
-        mock_delete_conversation(respx_mock, conversation_id)
-
-        res = coze.conversations.delete(conversation_id=conversation_id)
-        assert res is True
-=======
     def test_sync_conversations_update(self, respx_mock):
         coze = Coze(auth=TokenAuth(token="token"))
 
@@ -192,7 +184,16 @@
         assert res.id == mock_conversation.id
         assert res.name == mock_conversation.name
         assert res.updated_at == mock_conversation.updated_at
->>>>>>> d2a96451
+
+    def test_sync_conversations_delete(self, respx_mock):
+        coze = Coze(auth=TokenAuth(token="token"))
+
+        conversation_id = random_hex(10)
+        mock_resp = mock_delete_conversation(respx_mock, conversation_id)
+
+        res = coze.conversations.delete(conversation_id=conversation_id)
+        assert res
+        assert res.response.logid == mock_resp.response.logid
 
 
 @pytest.mark.respx(base_url="https://api.coze.com")
@@ -264,16 +265,6 @@
         assert res.id == mock_section.id
         assert res.conversation_id == mock_section.conversation_id
 
-<<<<<<< HEAD
-    async def test_async_conversations_delete(self, respx_mock):
-        coze = AsyncCoze(auth=AsyncTokenAuth(token="token"))
-
-        conversation_id = random_hex(10)
-        mock_delete_conversation(respx_mock, conversation_id)
-
-        res = await coze.conversations.delete(conversation_id=conversation_id)
-        assert res is True
-=======
     async def test_async_conversations_update(self, respx_mock):
         coze = AsyncCoze(auth=AsyncTokenAuth(token="token"))
 
@@ -285,4 +276,13 @@
         assert res.id == mock_conversation.id
         assert res.name == mock_conversation.name
         assert res.updated_at == mock_conversation.updated_at
->>>>>>> d2a96451
+
+    async def test_async_conversations_delete(self, respx_mock):
+        coze = AsyncCoze(auth=AsyncTokenAuth(token="token"))
+
+        conversation_id = random_hex(10)
+        mock_resp = mock_delete_conversation(respx_mock, conversation_id)
+
+        res = await coze.conversations.delete(conversation_id=conversation_id)
+        assert res
+        assert res.response.logid == mock_resp.response.logid