{
    "files.exclude": {
        // Git
        "**/.git": true,
        "**/.svn": true,
        // Python
        "**/.venv": true,
        "**/__pycache__": true,
        "**/.pytest_cache": true,
        "**/.mypy_cache": true,
        "**/*.pyc": true,
        "**/.coverage": true,
        "**/.eggs": true,
        "**/*.egg-info": true,
        "**/.ruff_cache": true,
        // Project
        "**/build": true,
        "**/dist": true,
        ".cache": true,
        // Editor
        "**/.idea": true,
        // System
        "**/.DS_Store": true
    },
    "cSpell.words": [
        "CHATFLOW",
        "amake",
        "arequest",
<<<<<<< HEAD
        "BYTEVC",
=======
        "asend",
        "autouse",
>>>>>>> 0d387196
        "cozepy",
        "JWT",
        "JWTO",
        "logid",
        "OAuth",
        "respx"
    ],
} <|MERGE_RESOLUTION|>--- conflicted
+++ resolved
@@ -26,12 +26,9 @@
         "CHATFLOW",
         "amake",
         "arequest",
-<<<<<<< HEAD
         "BYTEVC",
-=======
         "asend",
         "autouse",
->>>>>>> 0d387196
         "cozepy",
         "JWT",
         "JWTO",
