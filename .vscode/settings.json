--- conflicted
+++ resolved
@@ -23,10 +23,7 @@
         "**/.DS_Store": true
     },
     "cSpell.words": [
-<<<<<<< HEAD
-=======
         "CHATFLOW",
->>>>>>> 0d387196
         "amake",
         "arequest",
         "asend",
